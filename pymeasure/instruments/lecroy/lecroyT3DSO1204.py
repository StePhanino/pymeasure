--- conflicted
+++ resolved
@@ -80,14 +80,10 @@
 
     bwlimit = Instrument.control(
         "BWL?", "BWL %s",
-<<<<<<< HEAD
-        """ Toggles the 20 MHz internal low-pass filter. (strict bool)""",
-=======
         """Control the 20 MHz internal low-pass filter (strict bool).
 
         This oscilloscope only has one frequency available for this filter.
         """,
->>>>>>> 925947cc
         validator=strict_discrete_set,
         values=TeledyneOscilloscopeChannel._BOOLS,
         map_values=True
@@ -125,15 +121,6 @@
 
     unit = Instrument.control(
         "UNIT?", "UNIT %s",
-<<<<<<< HEAD
-        """ Unit of the specified trace. Measurement results, channel sensitivity, and trigger
-        level will reflect the measurement units you select. ("A" for Amperes, "V" for Volts).""",
-        validator=strict_discrete_set,
-        values=["A", "V"]
-    )
-
-
-=======
         """Control the unit of the specified trace. Measurement results, channel sensitivity, and
         trigger level will reflect the measurement units you select. ("A" for Amperes, "V" for
         Volts).
@@ -143,7 +130,6 @@
     )
 
 
->>>>>>> 925947cc
 class LeCroyT3DSO1204(TeledyneOscilloscope):
     """Represents the LeCroy T3DSO1204 Oscilloscope interface for interacting with the instrument.
 
@@ -340,12 +326,8 @@
         "SANU? C3", """Get the number of data points that the hardware
         will acquire from the input signal of channel 4.
         Note.
-<<<<<<< HEAD
-        Channel 3 and channel 4 share the same ADC, so the sample is the same too. """
-=======
         Channel 3 and channel 4 share the same ADC, so the sample is the same too.
         """
->>>>>>> 925947cc
     )
 
     ##################
